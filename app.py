--- conflicted
+++ resolved
@@ -4153,10 +4153,6 @@
                 pk_align = f(np.asarray(st.session_state.results[stem]["peaks"]))
                 vl_align = f(np.asarray(st.session_state.results[stem]["valleys"]))
 
-<<<<<<< HEAD
-                # Preserve the shared x-limits so landmarks remain aligned.
-                x_limits = (all_xmin - pad, all_xmax + pad)
-=======
                 try:
                     sample_xmin = float(np.nanmin(xs))
                     sample_xmax = float(np.nanmax(xs))
@@ -4173,36 +4169,21 @@
                     pad_local = 0.05 * (sample_xmax - sample_xmin)
 
                 x_limits = (sample_xmin - pad_local, sample_xmax + pad_local)
->>>>>>> 01d98170
 
                 try:
                     sample_ymax = float(np.nanmax(ys))
                 except ValueError:
-<<<<<<< HEAD
-                    sample_ymax = np.nan
-=======
                     sample_ymax = all_ymax
->>>>>>> 01d98170
 
                 if not np.isfinite(sample_ymax) or sample_ymax <= 0:
                     sample_ymax = all_ymax if np.isfinite(all_ymax) and all_ymax > 0 else 1.0
 
-<<<<<<< HEAD
-                y_pad = 0.05 * sample_ymax if sample_ymax else 0.05
-                y_limits = (0.0, sample_ymax + y_pad)
-
-=======
->>>>>>> 01d98170
                 png = _plot_png_fixed(
                     f"{stem} (aligned)", xs, ys,
                     pk_align[~np.isnan(pk_align)],
                     vl_align[~np.isnan(vl_align)],
                     x_limits,
-<<<<<<< HEAD
-                    y_limits,
-=======
                     sample_ymax,
->>>>>>> 01d98170
                 )
 
                 st.session_state.aligned_fig_pngs[f"{stem}_aligned.png"] = png
