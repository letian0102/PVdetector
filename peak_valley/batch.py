--- conflicted
+++ resolved
@@ -504,9 +504,6 @@
                 debug["roughness_error"] = str(exc)
                 params["bandwidth_effective"] = options.bandwidth
 
-<<<<<<< HEAD
-    bw_use = params["bandwidth_effective"]
-=======
         # Normalise any string bandwidth to something ``gaussian_kde`` accepts.
         bw_eff = params["bandwidth_effective"]
         if isinstance(bw_eff, str):
@@ -519,7 +516,6 @@
                         f"Unsupported bandwidth '{bw_eff}', falling back to 'scott'"
                     )
                     params["bandwidth_effective"] = "scott"
->>>>>>> c2c397ec
 
     prom_use = params["prominence"]
     if params["prominence_auto"] and gpt_client is not None:
