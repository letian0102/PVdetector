--- conflicted
+++ resolved
@@ -655,28 +655,6 @@
                     key = str(marker) if marker else "Default"
                     grouped.setdefault(key, []).append(res)
 
-<<<<<<< HEAD
-                landmark_rows: dict[str, np.ndarray] = {}
-                landmark_cols: int | None = None
-
-                for group_results in grouped.values():
-                    if interrupted or not group_results:
-                        continue
-
-                    counts_list = [r.counts for r in group_results]
-                    peaks_list = [r.peaks for r in group_results]
-                    valleys_list = [r.valleys for r in group_results]
-                    density = [(r.xs, r.ys) for r in group_results]
-
-                    try:
-                        alignment = align_distributions(
-                            counts_list,
-                            peaks_list,
-                            valleys_list,
-                            align_type=options.align_mode,
-                            target_landmark=options.target_landmarks,
-                            density_grids=density,
-=======
             try:
                 alignment = align_distributions(
                     counts_list,
@@ -722,7 +700,6 @@
                         res.aligned_landmark_positions = np.asarray(
                             aligned_landmarks[idx],
                             float,
->>>>>>> 13e4dc6d
                         )
                     except KeyboardInterrupt:
                         interrupted = True
