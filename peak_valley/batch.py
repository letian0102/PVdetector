--- conflicted
+++ resolved
@@ -388,12 +388,6 @@
                 debug["roughness_error"] = str(exc)
                 params["bandwidth_effective"] = options.bandwidth
 
-<<<<<<< HEAD
-    # ensure downstream helpers receive the resolved numeric bandwidth
-    bw_use = params["bandwidth_effective"]
-
-=======
->>>>>>> c1ad331f
     prom_use = params["prominence"]
     if params["prominence_auto"] and gpt_client is not None:
         try:
