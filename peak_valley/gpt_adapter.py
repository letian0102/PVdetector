--- conflicted
+++ resolved
@@ -729,16 +729,9 @@
     system = (
         "You are a cytometry/ADT gating assistant. Infer the number of visible density peaks "
         "(modes) using only the provided features. Prefer fewer peaks unless strong evidence "
-<<<<<<< HEAD
         "suggests more. Respect the allowed_peaks_max value in the payload when considering "
         "how many peaks may be reported. Tiny shoulders are not peaks unless prominence and "
         "width thresholds are met. Output only the JSON object described by the schema."
-=======
-        "suggests more. For CD4 and sometimes CD45RA/RO, allow 3 peaks; otherwise treat 1–2 as typical. "
-        "Histogram bins and KDE traces summarise the distribution; prefer the smoother KDE profile and its "
-        "bandwidth hints when judging shoulders versus true peaks. Tiny shoulders are not peaks unless prominence "
-        "and width thresholds are met. Output only the JSON object described by the schema."
->>>>>>> b49cdd9a
     )
 
     response_format = {
