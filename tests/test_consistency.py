--- conflicted
+++ resolved
@@ -53,28 +53,4 @@
         valleys = info["valleys"]
         assert len(valleys) <= max(0, len(peaks) - 1)
         for val, left, right in zip(valleys, peaks[:-1], peaks[1:]):
-<<<<<<< HEAD
-            assert left < val < right
-
-
-def test_enforce_marker_consistency_single_peak_drops_extra_valleys():
-    xs = np.linspace(0.0, 2.0, 201)
-    ys = np.exp(-(xs - 1.0) ** 2)
-
-    results = {
-        "bad": {"xs": xs.tolist(), "ys": ys.tolist(),
-                 "peaks": [1.0], "valleys": [1.2, 1.6]},
-        "good": {"xs": xs.tolist(), "ys": ys.tolist(),
-                  "peaks": [1.0], "valleys": [1.3]},
-    }
-
-    enforce_marker_consistency(results, tol=0.3, window=1.0)
-
-    for info in results.values():
-        valleys = info["valleys"]
-        assert len(valleys) <= 1
-        if valleys:
-            assert valleys[0] > info["peaks"][0]
-=======
-            assert left < val < right
->>>>>>> 636eb215
+            assert left < val < right